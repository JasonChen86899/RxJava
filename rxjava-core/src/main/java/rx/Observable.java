--- conflicted
+++ resolved
@@ -15,12 +15,7 @@
  */
 package rx;
 
-<<<<<<< HEAD
 import static org.junit.Assert.*;
-=======
-import static org.junit.Assert.assertEquals;
-import static org.junit.Assert.assertNull;
->>>>>>> a1c62dd3
 import static org.mockito.Matchers.*;
 import static org.mockito.Mockito.*;
 
@@ -541,7 +536,6 @@
         }
     }
 
-
     /**
      * an Observable that calls {@link Observer#onError(Exception)} when the Observer subscribes.
      * 
@@ -812,8 +806,9 @@
 
     /**
      * Returns the last element of an observable sequence with a specified source.
-     *
-     * @param that the source Observable
+     * 
+     * @param that
+     *            the source Observable
      * @return the last element in the observable sequence.
      */
     public static <T> T last(final Observable<T> that) {
@@ -826,12 +821,27 @@
 
     /**
      * Returns the last element of an observable sequence that matches the predicate.
-     *
-     * @param that the source Observable
-     * @param predicate a predicate function to evaluate for elements in the sequence.
+     * 
+     * @param that
+     *            the source Observable
+     * @param predicate
+     *            a predicate function to evaluate for elements in the sequence.
      * @return the last element in the observable sequence.
      */
     public static <T> T last(final Observable<T> that, final Func1<T, Boolean> predicate) {
+        return last(that.filter(predicate));
+    }
+
+    /**
+     * Returns the last element of an observable sequence that matches the predicate.
+     * 
+     * @param that
+     *            the source Observable
+     * @param predicate
+     *            a predicate function to evaluate for elements in the sequence.
+     * @return the last element in the observable sequence.
+     */
+    public static <T> T last(final Observable<T> that, final Object predicate) {
         return last(that.filter(predicate));
     }
 
@@ -2379,7 +2389,7 @@
 
     /**
      * Returns the last element of an observable sequence with a specified source.
-     *
+     * 
      * @return the last element in the observable sequence.
      */
     public T last() {
@@ -2388,8 +2398,9 @@
 
     /**
      * Returns the last element of an observable sequence that matches the predicate.
-     *
-     * @param predicate a predicate function to evaluate for elements in the sequence.
+     * 
+     * @param predicate
+     *            a predicate function to evaluate for elements in the sequence.
      * @return the last element in the observable sequence.
      */
     public T last(final Func1<T, Boolean> predicate) {
@@ -2398,8 +2409,9 @@
 
     /**
      * Returns the last element of an observable sequence that matches the predicate.
-     *
-     * @param predicate a predicate function to evaluate for elements in the sequence.
+     * 
+     * @param predicate
+     *            a predicate function to evaluate for elements in the sequence.
      * @return the last element in the observable sequence.
      */
     public T last(final Object predicate) {
@@ -3398,7 +3410,6 @@
             assertNull(obs.last());
         }
 
-
         private static class TestException extends RuntimeException {
             private static final long serialVersionUID = 1L;
         }
